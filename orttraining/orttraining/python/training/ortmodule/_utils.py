# -------------------------------------------------------------------------
# Copyright (c) Microsoft Corporation. All rights reserved.
# Licensed under the MIT License.
# --------------------------------------------------------------------------

import copy
import functools
import inspect
import os
import random
import traceback
import types
import warnings
from distutils.version import LooseVersion
from typing import List

import numpy as np
import torch
from onnx import TensorProto
from torch._C import _from_dlpack
from torch.utils.dlpack import from_dlpack, to_dlpack

from onnxruntime.capi import _pybind_state as C
from onnxruntime.capi.onnxruntime_inference_collection import OrtValue
from onnxruntime.tools import pytorch_export_contrib_ops

from . import _onnx_models
from ._custom_gradient_registry import CustomGradientRegistry
from ._custom_op_symbolic_registry import CustomOpSymbolicRegistry
from ._fallback_exceptions import ORTModuleDeviceException, ORTModuleIOError, wrap_exception
from ._torch_module_pytorch import TorchModulePytorch
from .torch_cpp_extensions.cpu.aten_op_executor import load_aten_op_executor_cpp_extension


def get_random_states():
    r_state = random.getstate()
    np_state = np.random.get_state()
    torch_state = torch.get_rng_state()
    torch_cuda_state = torch.cuda.get_rng_state() if torch.cuda.is_available() else None
    return r_state, np_state, torch_state, torch_cuda_state


def set_random_states(states):
    r_state, np_state, torch_state, torch_cuda_state = states
    random.setstate(r_state)
    np.random.set_state(np_state)
    torch.set_rng_state(torch_state)
    if torch_cuda_state is not None:
        torch.cuda.set_rng_state(torch_cuda_state)


def _ortvalue_from_torch_tensor(torch_tensor):
    # TODO: Current DLPack doesn't support bool and PyTorch disables converting bool tensor to DLPack in recent commit.
    # https://github.com/pytorch/pytorch/blob/7e7be526c9d9179f35084e9cca5b5c5ad5172100/aten/src/ATen/DLConvertor.cpp#L41
    # We need to convert bool tensor to unit8 tensor to workaround this.
    # DLPack is discussing how to support bool type, we can remove this workaround once both DLPack
    # and PyTorch support bool type.
    is_bool_tensor = torch_tensor.dtype == torch.bool
    if is_bool_tensor and LooseVersion(torch.__version__) >= LooseVersion("1.10.0"):
        torch_tensor = torch_tensor.to(torch.uint8)
    if torch_tensor.device.type == "ort":
        return C.aten_ort_tensor_to_ort_value(torch_tensor)
    else:
        return C.OrtValue.from_dlpack(to_dlpack(torch_tensor), is_bool_tensor)


def _ortvalues_to_torch_tensor(ortvalues, device):
    if len(ortvalues) == 0:
        return tuple()

    if "ort" == device.type:
        if not hasattr(C, "to_aten_ort_device_tensor"):
            raise AttributeError("onnxruntime is missing to_aten_ort_device_tensor needed to support device == 'ort'.")
        return tuple(C.to_aten_ort_device_tensor(ov) for ov in ortvalues)

    if not isinstance(ortvalues, C.OrtValueVector):
        raise TypeError("ortvalues must be an instance of OrtValueVector not %r." % type(ortvalues))

    res = ortvalues.to_dlpacks(_from_dlpack)
    bool_indices = ortvalues.bool_tensor_indices()
    if len(bool_indices):
        # DLPack structure does not know for sure if it stores boolean
        # or uint8. Method to_dlpacks cannot be used in that case.
        # Signature of *dl_packs* is `to_dlpacks(dlp, fct) -> list[torch.Tensor]`.
        # And fct is a function with signature `fct(dlp) -> torch.Tensor`.
        # Boolean tensors are converted into uint8 tensor with the DLPack protocol.
        # Therefore, the function `fct` does not know if the dlpack structure
        # is a boolean tensor or a uint8 tensor.
        # We could either consider another function as an input in
        # `to_dlpacks` or add an argument to `fct(dlp, ortvalue)`.
        # Second option makes it impossible to directly use `_from_dlpack` or
        # or `from_dlpack` from torch.
        # The best option would be to add boolean type in DLDataTypeCode.
        for i in range(0, len(bool_indices)):
            j = bool_indices[i]
            res[j] = res[j].to(torch.bool)

    return tuple(res)


<<<<<<< HEAD
=======
def _ortvalues_to_torch_tensor_list(ortvalues, device, c_class=False):
    if len(ortvalues) == 0:
        return tuple()

    if "ort" == device.type:
        if not hasattr(C, "to_aten_ort_device_tensor"):
            raise AttributeError("onnxruntime is missing to_aten_ort_device_tensor needed to support device == 'ort'.")
        return tuple(C.to_aten_ort_device_tensor(ov if c_class else ov._ortvalue) for ov in ortvalues)

    if not isinstance(ortvalues, list):
        raise TypeError("ortvalues must be a list not %r." % type(ortvalues))

    if c_class:
        res = [_from_dlpack(ov.to_dlpack()) for ov in ortvalues]
        for i in range(0, len(res)):
            if ortvalues[i].element_type() == TensorProto.BOOL:
                res[i] = res[i].to(torch.bool)
    else:
        res = [_from_dlpack(ov._ortvalue.to_dlpack()) for ov in ortvalues]
        for i in range(0, len(res)):
            if ortvalues[i]._ortvalue.element_type() == TensorProto.BOOL:
                res[i] = res[i].to(torch.bool)

    return tuple(res)


>>>>>>> c556f5f2
def _torch_tensor_to_dlpack(tensor):
    # TODO: Current DLPack doesn't support bool and PyTorch disables converting bool tensor to DLPack in recent commit.
    # https://github.com/pytorch/pytorch/blob/7e7be526c9d9179f35084e9cca5b5c5ad5172100/aten/src/ATen/DLConvertor.cpp#L41
    # We need to convert bool tensor to unit8 tensor to workaround this.
    # DLPack is discussing how to support bool type, we can remove this workaround once both DLPack
    # and PyTorch support bool type.
    if not tensor.is_contiguous():
        raise ORTModuleIOError("Only contiguous tensors are supported.")
    if tensor.dtype == torch.bool and LooseVersion(torch.__version__) >= LooseVersion("1.10.0"):
        tensor = tensor.to(torch.uint8)
    return to_dlpack(tensor)


def _check_same_device(device, argument_str, *args):
    """Check that all tensor arguments in *args reside on the same device as the input device"""

    assert isinstance(device, torch.device), "`device` must be a valid `torch.device` object"
    for arg in args:
        if arg is not None and isinstance(arg, torch.Tensor):
            arg_device = torch.device(arg.device)
            if arg_device != device:
                raise wrap_exception(
                    ORTModuleDeviceException,
                    RuntimeError(
                        f"{argument_str} found on device {arg_device}, but expected it to be on module device {device}."
                    ),
                )


def get_device_index(device):
    if isinstance(device, str):
        # could be 'cuda:0', 'cuda:1', or 'cpu'. with cpu, set index=0
        device = torch.device(device)
    elif isinstance(device, int):
        return device
    return 0 if device.index is None else device.index


def get_device_str(device):
    if isinstance(device, str):
        # could be 'cuda:0', 'cuda:1', or 'cpu'. with cpu, set index=0
        if device.find(":") == -1:
            device += ":" + str(torch.cuda.current_device())
    elif isinstance(device, int):
        device = "cuda:" + str(device)
    elif isinstance(device, torch.device):
        if device.index is None:
            device = device.type + ":" + str(torch.cuda.current_device())
        else:
            device = device.type + ":" + str(device.index)
    else:
        raise wrap_exception(ORTModuleDeviceException, RuntimeError("Unsupported device type"))
    return device


def get_device_from_module(module):
    """Returns the first device found in the `module`'s parameters or None

    Args:
        module (torch.nn.Module): PyTorch model to extract device from

    Raises:
        ORTModuleFallbackException: When more than one device is found at `module`
    """
    device = None
    try:
        device = next(module.parameters()).device
        for param in module.parameters():
            if param.device != device:
                raise wrap_exception(
                    ORTModuleDeviceException, RuntimeError("ORTModule supports a single device per model")
                )
    except StopIteration:
        # Model doesn't have a device set to any of the model parameters
        pass
    return device


def get_device_from_inputs(args, kwargs):
    """Returns device from first PyTorch Tensor within args or kwargs

    Args:
        args: List with inputs
        kwargs: Dictionary with inputs
    """

    device = None
    if args:
        device = torch.device(args[0].device)
    elif kwargs:
        device = torch.device(next(iter(kwargs.values())).device)
    return device


def _create_iobinding(io_binding, inputs, model, device):
    """Creates IO binding for a `model` inputs and output"""
    for idx, value_info in enumerate(model.graph.input):
        io_binding.bind_ortvalue_input(value_info.name, OrtValue(_ortvalue_from_torch_tensor(inputs[idx])))

    for value_info in model.graph.output:
        io_binding.bind_output(value_info.name, device.type, device_id=get_device_index(device))


def check_for_name_collisions_and_bind_methods_to_ortmodule(ortmodule: torch.nn.Module, user_module: torch.nn.Module):
    """Warns if there are any common attributes between the user's model and ORTModule and binds user methods to ORTModule

    If there are methods defined on the user's model that ORTModule does not recognize (custom methods),
    then this function binds these methods to ORTModule.

    Args:
        ortmodule: the ORTModule instance
        user_module: the user's torch.nn.Module

    Raises:
        UserWarning: If there are any overlapping attributes between the ortmodule and user_module (except forward)
    """

    ortmodule_attributes = dict(inspect.getmembers(ortmodule))
    torch_module_attributes = dict(inspect.getmembers(torch.nn.Module()))
    user_module_attributes = inspect.getmembers(user_module)

    # Check if any user defined attribute collides with ORTModule's attributes
    for attribute_name, attribute in user_module_attributes:
        if inspect.ismethod(attribute):
            # Skip the dunder methods
            if attribute_name.startswith("__"):
                continue

            # if the attribute is not a torch attribute, or if the torch attribute
            # corresponding to attribute_name is not a method or the user attribute
            # does not equal the torch attribute, then this is a user defined method.
            if (
                attribute_name not in torch_module_attributes
                or not inspect.ismethod(torch_module_attributes[attribute_name])
                or attribute.__func__ != torch_module_attributes[attribute_name].__func__
            ):

                # forward is expected to be defined by the user.
                if attribute_name == "forward":
                    continue

                # This is a user defined/overriden method. Check for collisions.
                if attribute_name in ortmodule_attributes:
                    # This is a user defined method, issue a warning.
                    warnings.warn(
                        f"User Module's attribute name {attribute_name} collides with ORTModule's attribute name. "
                        "User Module's method may not be called upon invocation through ORTModule."
                    )
                else:
                    # This is a custom method, copy it and bind the copy to ORTModule.
                    # This is needed for cases where the user's custom method invokes
                    # the forward method. It should go through ORTModule's forward implementation
                    # and not go through the user defined forward method.
                    ortmodule.__dict__[attribute_name] = types.MethodType(copy.deepcopy(attribute.__func__), ortmodule)
        else:
            if attribute_name not in torch_module_attributes and attribute_name in ortmodule_attributes:
                # This is a user defined attribute that collides with ORTModule
                if attribute_name in ortmodule_attributes:
                    warnings.warn(
                        f"User Module's attribute name {attribute_name} collides with ORTModule's attribute name. "
                        "User Module's attribute may not be returned when trying to retrieve the attribute through ORTModule."
                    )


def get_state_after_deletion_of_non_ortmodule_methods(ortmodule, user_module):
    """Returns ORTModule state after deleting any user defined method from ORTModule state"""

    ortmodule_state = copy.copy(ortmodule.__dict__)
    ortmodule_attributes = dict(inspect.getmembers(ortmodule))
    torch_module_attributes = dict(inspect.getmembers(torch.nn.Module()))
    user_module_attributes = inspect.getmembers(user_module)

    # Check if ORTModule has any user defined attributes that are methods.
    # Methods that were bound in check_for_name_collisions_and_bind_methods_to_ortmodule
    # must be dropped in this function.
    for attribute_name, attribute in user_module_attributes:
        if inspect.ismethod(attribute):
            # Skip the dunder methods
            if attribute_name.startswith("__"):
                continue

            # if the attribute is not a torch attribute, and if the attribute
            # corresponding to attribute_name is an ORTModule method and the user attribute
            # does equals the ORTModule attribute, then this is a user defined method and
            # must be dropped.
            if (
                attribute_name not in torch_module_attributes
                and attribute_name in ortmodule_attributes
                and inspect.ismethod(ortmodule_attributes[attribute_name])
                and attribute.__func__ == ortmodule_attributes[attribute_name].__func__
            ):

                # forward is expected to be defined by the user.
                if attribute_name == "forward":
                    continue

                # This is a custom method, drop it from ORTModule state before serialization.
                del ortmodule_state[attribute_name]

    return ortmodule_state


def parse_os_env_skip_check_flags(env_name):
    """Returns a list of SkipChecks as defined by os env variable env_name"""

    return os.getenv(env_name).split("|")


def get_exception_as_string(exception):
    assert isinstance(exception, Exception), "exception must be a `Exception`"

    try:
        raise exception
    except:
        return traceback.format_exc()


def switch_backend_to_pytorch(ortmodule, pytorch_module):
    ortmodule._torch_module = TorchModulePytorch(pytorch_module)

    # TODO: Rework by implementing the "__getattribute__" method.
    #       Assigning all default attributes from user's original torch.nn.Module into ORTModule
    ortmodule._backward_hooks = pytorch_module._backward_hooks
    ortmodule._forward_hooks = pytorch_module._forward_hooks
    ortmodule._forward_pre_hooks = pytorch_module._forward_pre_hooks
    ortmodule._parameters = pytorch_module._parameters
    ortmodule._buffers = pytorch_module._buffers
    ortmodule._non_persistent_buffers_set = pytorch_module._non_persistent_buffers_set
    ortmodule._is_full_backward_hook = pytorch_module._is_full_backward_hook
    ortmodule._state_dict_hooks = pytorch_module._state_dict_hooks
    ortmodule._load_state_dict_pre_hooks = pytorch_module._load_state_dict_pre_hooks
    ortmodule._modules = pytorch_module._modules
    ortmodule.forward = pytorch_module.forward


def warn_of_constant_inputs(data):
    warnings.warn(
        f"Received input of type {type(data)} which may be treated as a constant by ORT by default."
        " Please consider moving constant arguments to the model constructor."
    )


def patch_torch_module_ort_forward_method(torch_module_ort):
    def _forward(self, *inputs, **kwargs):
        """Forward pass starts here and continues at `_ORTModuleFunction.forward`

        ONNX model is exported the first time this method is executed.
        Next, we build a full training graph with module_gradient_graph_builder.
        Finally, we instantiate the ONNX Runtime InferenceSession.
        """

        return torch_module_ort._execution_manager(torch_module_ort.is_training()).forward(*inputs, **kwargs)

    # Bind the forward method.
    torch_module_ort.forward = _forward.__get__(torch_module_ort)
    # Copy the forward signature from the PyTorch module.
    functools.update_wrapper(torch_module_ort.forward.__func__, torch_module_ort._original_module.forward.__func__)


def patch_ortmodule_forward_method(ortmodule):
    # Create forward dynamically, so each ORTModule instance will have its own copy.
    # This is needed to be able to copy the forward signatures from the original PyTorch models
    # and possibly have different signatures for different instances.
    def _forward(self, *inputs, **kwargs):
        """Forward pass starts here and continues at `_ORTModuleFunction.forward`

        ONNX model is exported the first time this method is executed.
        Next, we build a full training graph with module_gradient_graph_builder.
        Finally, we instantiate the ONNX Runtime InferenceSession.
        """

        return ortmodule._torch_module.forward(*inputs, **kwargs)

    # Bind the forward method.
    ortmodule.forward = _forward.__get__(ortmodule)
    # Copy the forward signature from the _torch_module's forward signature.
    functools.update_wrapper(ortmodule.forward.__func__, ortmodule._torch_module.forward.__func__)


def reinitialize_ortmodule(ortmodule):
    # Re-register contrib OPs
    pytorch_export_contrib_ops.register()
    CustomOpSymbolicRegistry.register_all()
    CustomGradientRegistry.register_all()

    # Re-initialize the ORTModule forward method
    patch_ortmodule_forward_method(ortmodule)

    # Re-bind users custom methods to ORTModule
    check_for_name_collisions_and_bind_methods_to_ortmodule(ortmodule, ortmodule.module)


def reinitialize_torch_module_ort(torch_module):
    # Re-initialize the forward method
    patch_torch_module_ort_forward_method(torch_module)


def reinitialize_graph_execution_manager(graph_execution_manager):
    # Instantiate the onnx models so they can populated on the first call to forward
    if hasattr(graph_execution_manager, "_onnx_models"):
        del graph_execution_manager._onnx_models
    graph_execution_manager._onnx_models = _onnx_models.ONNXModels()

    graph_execution_manager._graph_builder = None
    graph_execution_manager._graph_info = None
    graph_execution_manager._execution_agent = None

    # Re-define the torch allocator
    graph_execution_manager._get_torch_gpu_allocator_function_addresses()

    # Load ATen op executor extension.
    load_aten_op_executor_cpp_extension()


def reinitialize_training_manager(training_manager):
    # Redefine training managers forward_class
    training_manager._forward_class = training_manager._create_autofunction_class()<|MERGE_RESOLUTION|>--- conflicted
+++ resolved
@@ -98,35 +98,6 @@
     return tuple(res)
 
 
-<<<<<<< HEAD
-=======
-def _ortvalues_to_torch_tensor_list(ortvalues, device, c_class=False):
-    if len(ortvalues) == 0:
-        return tuple()
-
-    if "ort" == device.type:
-        if not hasattr(C, "to_aten_ort_device_tensor"):
-            raise AttributeError("onnxruntime is missing to_aten_ort_device_tensor needed to support device == 'ort'.")
-        return tuple(C.to_aten_ort_device_tensor(ov if c_class else ov._ortvalue) for ov in ortvalues)
-
-    if not isinstance(ortvalues, list):
-        raise TypeError("ortvalues must be a list not %r." % type(ortvalues))
-
-    if c_class:
-        res = [_from_dlpack(ov.to_dlpack()) for ov in ortvalues]
-        for i in range(0, len(res)):
-            if ortvalues[i].element_type() == TensorProto.BOOL:
-                res[i] = res[i].to(torch.bool)
-    else:
-        res = [_from_dlpack(ov._ortvalue.to_dlpack()) for ov in ortvalues]
-        for i in range(0, len(res)):
-            if ortvalues[i]._ortvalue.element_type() == TensorProto.BOOL:
-                res[i] = res[i].to(torch.bool)
-
-    return tuple(res)
-
-
->>>>>>> c556f5f2
 def _torch_tensor_to_dlpack(tensor):
     # TODO: Current DLPack doesn't support bool and PyTorch disables converting bool tensor to DLPack in recent commit.
     # https://github.com/pytorch/pytorch/blob/7e7be526c9d9179f35084e9cca5b5c5ad5172100/aten/src/ATen/DLConvertor.cpp#L41
