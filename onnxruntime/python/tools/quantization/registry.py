--- conflicted
+++ resolved
@@ -35,13 +35,8 @@
     "Sigmoid": QLinearActivation,
     "MaxPool": QMaxPool,
     "GlobalAveragePool": QGlobalAveragePool,
-<<<<<<< HEAD
-    "Split" : QSplit,
-    "Pad" : QPad,
-=======
     "Split": QSplit,
     "Pad": QPad,
->>>>>>> f649f917
 }
 QLinearOpsRegistry.update(CommonOpsRegistry)
 
