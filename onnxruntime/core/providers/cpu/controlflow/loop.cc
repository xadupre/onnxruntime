--- conflicted
+++ resolved
@@ -317,13 +317,8 @@
     }
 
     SequentialExecutor executor{context_.GetTerminateFlag()};
-<<<<<<< HEAD
     status = executor.Execute(session_state_, feeds, subgraph_output_names_, fetches, {}, context_.Logger());
-    ONNXRUNTIME_RETURN_IF_ERROR(status);
-=======
-    status = executor.Execute(session_state_, feeds, subgraph_output_names_, fetches, context_.Logger());
     ORT_RETURN_IF_ERROR(status);
->>>>>>> e97caa77
 
     condition_mlvalue_ = fetches[0];
 
