// Copyright (c) Microsoft Corporation. All rights reserved.
// Licensed under the MIT License.

#pragma once

#include <set>
#include <vector>

#include "core/graph/constants.h"
#include "core/framework/allocatormgr.h"
#include "core/framework/arena_extend_strategy.h"
#include "core/framework/execution_provider.h"
#include "core/platform/ort_mutex.h"
#include "core/providers/cuda/cuda_execution_provider_info.h"
#include "core/providers/cuda/cuda_pch.h"
#include "core/providers/cuda/shared_inc/cuda_utils.h"
#include "core/providers/cuda/shared_inc/cuda_call.h"

namespace onnxruntime {

// Logical device representation.
class CUDAExecutionProvider : public IExecutionProvider {
 public:
  explicit CUDAExecutionProvider(const CUDAExecutionProviderInfo& info);
  virtual ~CUDAExecutionProvider();

  AllocatorPtr GetAllocator(int id, OrtMemType mem_type) const override;

  Status Sync() const override;

  Status OnRunStart() override;

  Status OnRunEnd() override;

  const void* GetExecutionHandle() const noexcept override {
    // The CUDA interface does not return anything interesting.
    return nullptr;
  }

  Status SetComputeStream(void* stream) override;

  void* GetComputeStream() const override { return static_cast<void*>(stream_); }

  cublasHandle_t PerThreadCublasHandle() {
    return GetPerThreadContext().CublasHandle();
  }

  cudnnHandle_t PerThreadCudnnHandle() {
    return GetPerThreadContext().CudnnHandle();
  }

  template <typename T>
  const T* GetConstOnes(size_t count) {
    return GetPerThreadContext().template GetConstOnes<T>(count);
  }

  void AddDeferredReleaseCPUPtr(void* p);

  template <typename T>
  IAllocatorUniquePtr<T> GetScratchBuffer(size_t count_or_bytes) const {
    if (count_or_bytes == 0)
      return nullptr;

    return IAllocator::MakeUniquePtr<T>(GetAllocator(info_.device_id, OrtMemTypeDefault), count_or_bytes);
  }

  std::shared_ptr<KernelRegistry> GetKernelRegistry() const override;
  std::unique_ptr<onnxruntime::IDataTransfer> GetDataTransfer() const override;

  std::vector<std::unique_ptr<ComputeCapability>> GetCapability(
      const onnxruntime::GraphViewer& graph,
      const std::vector<const KernelRegistry*>& kernel_registries) const override;

  int GetDeviceId() const override { return info_.device_id; }
  const cudaDeviceProp& GetDeviceProp() const { return device_prop_; };
  int GetCudnnConvAlgo() const { return info_.cudnn_conv_algo_search; }

  ProviderOptions GetProviderOptions() const override {
    return CUDAExecutionProviderInfo::ToProviderOptions(info_);
  }

  void RegisterAllocator(std::shared_ptr<AllocatorManager> allocator_manager) override;

 private:
  CUDAExecutionProviderInfo info_;
  cudaDeviceProp device_prop_;
<<<<<<< HEAD
=======
  bool external_stream_ = false;
  cudaStream_t stream_ = nullptr;
>>>>>>> f649f917
  struct DeferredReleaseCPUPtrs {
    bool recorded = false;
    std::vector<void*> cpu_ptrs;
  };

  std::unordered_map<cudaEvent_t, DeferredReleaseCPUPtrs> deferred_release_cpu_ptr_;
  OrtMutex deferred_release_cpu_ptr_mutex_;

  class PerThreadContext final {
   public:
    PerThreadContext(OrtDevice::DeviceId device_id, cudaStream_t stream, size_t cuda_mem_limit, ArenaExtendStrategy arena_extend_strategy);
    ~PerThreadContext();

    cublasHandle_t CublasHandle() const {
      return cublas_handle_;
    }

    cudnnHandle_t CudnnHandle() const {
      return cudnn_handle_;
    }

    cudaEvent_t& GetCurrentDeferredReleaseEvent() {
      return current_deferred_release_event_;
    }

    template <typename T>
    const T* GetConstOnes(size_t count) {
      if (std::is_same<T, float>::value) {
        if (!constant_ones_float_) {
          constant_ones_float_ = cuda::CreateConstantOnes<float>();
        }
        return reinterpret_cast<const T*>(constant_ones_float_->GetBuffer(stream_, count));
      } else if (std::is_same<T, double>::value) {
        if (!constant_ones_double_) {
          constant_ones_double_ = cuda::CreateConstantOnes<double>();
        }
        return reinterpret_cast<const T*>(constant_ones_double_->GetBuffer(stream_, count));
      } else if (std::is_same<T, half>::value) {
        if (!constant_ones_half_) {
          constant_ones_half_ = cuda::CreateConstantOnes<half>();
        }
<<<<<<< HEAD
        return reinterpret_cast<const T*>(constant_ones_half_->GetBuffer(count));
=======
        return reinterpret_cast<const T*>(constant_ones_half_->GetBuffer(stream_, count));
>>>>>>> f649f917
#if defined(CUDA_VERSION) && CUDA_VERSION >= 11000
        } else if (std::is_same<T, nv_bfloat16>::value) {
        if (!constant_ones_bfloat16_) {
          constant_ones_bfloat16_ = cuda::CreateConstantOnes<nv_bfloat16>();
        }
<<<<<<< HEAD
        return reinterpret_cast<const T*>(constant_ones_bfloat16_->GetBuffer(count));
=======
        return reinterpret_cast<const T*>(constant_ones_bfloat16_->GetBuffer(stream_, count));
>>>>>>> f649f917
#endif
      } else {
        return nullptr;
      }
    }

    AllocatorPtr GetAllocator() const {
      return allocator_;
    }

   private:
    cudaStream_t stream_ = nullptr;
    cublasHandle_t cublas_handle_ = nullptr;
    cudnnHandle_t cudnn_handle_ = nullptr;

    // deferred release for temporary CPU pinned memory used in cudaMemcpyAsync
    // note that cudaEvent will be assigned at OnRunEnd() when PerThreadContext destory
    // so the ownership is passed to deferred_release_cpu_ptr_
    cudaEvent_t current_deferred_release_event_ = nullptr;

    std::unique_ptr<cuda::IConstantBuffer<float>> constant_ones_float_;
    std::unique_ptr<cuda::IConstantBuffer<double>> constant_ones_double_;
    std::unique_ptr<cuda::IConstantBuffer<half>> constant_ones_half_;
#if defined(CUDA_VERSION) && CUDA_VERSION >= 11000
    std::unique_ptr<cuda::IConstantBuffer<nv_bfloat16>> constant_ones_bfloat16_;
#endif

    AllocatorPtr allocator_;
  };

  using PerThreadContextMap = std::unordered_map<const CUDAExecutionProvider*, std::weak_ptr<PerThreadContext>>;
  // thread local PerThreadContext cache
  static const std::shared_ptr<PerThreadContextMap>& PerThreadContextCache() {
    thread_local const auto per_thread_context_cache = std::make_shared<PerThreadContextMap>();
    return per_thread_context_cache;
  }

  struct PerThreadContextState {
    // contexts that are currently active
    std::set<std::shared_ptr<PerThreadContext>, std::owner_less<std::shared_ptr<PerThreadContext>>> active_contexts;
    // contexts available for reuse
    std::vector<std::shared_ptr<PerThreadContext>> retired_context_pool;
    // weak references to thread local caches from which this CUDAExecutionProvider instance's entry should be removed
    // upon destruction
    std::set<std::weak_ptr<PerThreadContextMap>, std::owner_less<std::weak_ptr<PerThreadContextMap>>>
        caches_to_update_on_destruction;
    // synchronizes access to PerThreadContextState members
    OrtMutex mutex;
  };

  // The execution provider maintains the PerThreadContexts in this structure.
  // Synchronization is required to update the contained structures.
  // On the other hand, access to an individual PerThreadContext is assumed to be from a single thread at a time,
  // so synchronization is not required for that.
  mutable PerThreadContextState context_state_;

  PerThreadContext& GetPerThreadContext() const;
  void ReleasePerThreadContext() const;
};

}  // namespace onnxruntime<|MERGE_RESOLUTION|>--- conflicted
+++ resolved
@@ -84,11 +84,8 @@
  private:
   CUDAExecutionProviderInfo info_;
   cudaDeviceProp device_prop_;
-<<<<<<< HEAD
-=======
   bool external_stream_ = false;
   cudaStream_t stream_ = nullptr;
->>>>>>> f649f917
   struct DeferredReleaseCPUPtrs {
     bool recorded = false;
     std::vector<void*> cpu_ptrs;
@@ -130,21 +127,13 @@
         if (!constant_ones_half_) {
           constant_ones_half_ = cuda::CreateConstantOnes<half>();
         }
-<<<<<<< HEAD
-        return reinterpret_cast<const T*>(constant_ones_half_->GetBuffer(count));
-=======
         return reinterpret_cast<const T*>(constant_ones_half_->GetBuffer(stream_, count));
->>>>>>> f649f917
 #if defined(CUDA_VERSION) && CUDA_VERSION >= 11000
         } else if (std::is_same<T, nv_bfloat16>::value) {
         if (!constant_ones_bfloat16_) {
           constant_ones_bfloat16_ = cuda::CreateConstantOnes<nv_bfloat16>();
         }
-<<<<<<< HEAD
-        return reinterpret_cast<const T*>(constant_ones_bfloat16_->GetBuffer(count));
-=======
         return reinterpret_cast<const T*>(constant_ones_bfloat16_->GetBuffer(stream_, count));
->>>>>>> f649f917
 #endif
       } else {
         return nullptr;
