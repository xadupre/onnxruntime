import uuid
from pathlib import Path

import numpy as np
import onnx
<<<<<<< HEAD
import packaging.version as pv
=======
from onnx import TensorProto
>>>>>>> c9445602
from onnx.reference import ReferenceEvaluator
from onnx.reference.op_run import OpRun
from onnx.reference.custom_element_types import (
    float8e4m3fn,
    float8e4m3fnuz,
    float8e5m2,
    float8e5m2fnuz,
)
from onnx.numpy_helper import float8e4m3_to_float32
from onnx.helper import float32_to_float8e4m3, np_dtype_to_tensor_dtype

import onnxruntime
from onnxruntime.quantization import CalibrationDataReader


class QGemm(OpRun):
    op_domain = "com.microsoft"

    f8_types = {
        TensorProto.FLOAT8E4M3FN,
        TensorProto.FLOAT8E4M3FNUZ,
        TensorProto.FLOAT8E5M2,
        TensorProto.FLOAT8E5M2FNUZ,
    }

    def get_zero_point_type(self, zero_point: np.ndarray) -> int:
        if zero_point.dtype == float8e4m3fn and zero_point.dtype.descr[0][0] == "e4m3fn":
            return TensorProto.FLOAT8E4M3FN
        if zero_point.dtype == float8e4m3fnuz and zero_point.dtype.descr[0][0] == "e4m3fnuz":
            return TensorProto.FLOAT8E4M3FNUZ
        if zero_point.dtype == float8e5m2 and zero_point.dtype.descr[0][0] == "e5m2":
            return TensorProto.FLOAT8E5M2
        if zero_point.dtype == float8e5m2fnuz and zero_point.dtype.descr[0][0] == "e5m2fnuz":
            return TensorProto.FLOAT8E5M2FNUZ
        return np_dtype_to_tensor_dtype(zero_point.dtype)

    def _run(
        self,
        A,
        a_scale,
        a_zero_point,
        B,
        b_scale,
        b_zero_point,
        C=None,
        y_scale=None,
        y_zero_point=None,
        transA=0,
        transB=0,
        alpha=1.0,
    ):
        if transA:
            A = A.T
        if transB:
            B = B.T

        a_type = self.get_zero_point_type(a_zero_point)
        b_type = self.get_zero_point_type(b_zero_point)
        y_type = self.get_zero_point_type(y_zero_point)
        if (
            a_type == TensorProto.FLOAT8E4M3FN
            and b_type == TensorProto.FLOAT8E4M3FN
            and y_type == TensorProto.FLOAT8E4M3FN
        ):
            a_scaled = (float8e4m3_to_float32(A).astype(float) - float8e4m3_to_float32(a_zero_point)) * a_scale
            b_scaled = (float8e4m3_to_float32(B).astype(float) - float8e4m3_to_float32(b_zero_point)) * b_scale
            y = a_scaled @ b_scaled * np.float32(alpha)
            if C is not None:
                y += C
            if y_scale is not None:
                y /= y_scale
            if y_zero_point is not None:
                y *= float8e4m3_to_float32(y_zero_point) * (y_scale if y_scale is not None else 1.0)
                ry = y.ravel()

                fy = np.empty(ry.shape, dtype=float8e4m3fn)
                for i in range(fy.shape[0]):
                    el = float32_to_float8e4m3(ry[i])  # type: ignore[assignment]
                    fy[i] = el
                y = fy.reshape(y.shape)
            return (y,)
        elif a_type in self.f8_types or b_type in self.f8_types or y_type in self.f8_types:
            raise NotImplementedError(f"QGemm not implemented for zero_types {a_type}, {b_type}, {y_type}.")
        else:
            a_scaled = (A.astype(float) - a_zero_point) * np.float32(a_scale)
            b_scaled = (B.astype(float) - b_zero_point) * np.float32(b_scale)
            y = a_scaled @ b_scaled * np.float32(alpha)
            if C is not None:
                y += C
            if y_scale is not None:
                y /= np.float32(y_scale)
            if y_zero_point is not None:
                y += y_zero_point
                y = y.astype(y_zero_point.dtype)
            return (y,)


class TestDataFeeds(CalibrationDataReader):
    def __init__(self, data_feeds):
        """
        parameter data_feeds: list of input feed, each input feed is diction of {input_name: np_array}
        """
        self.data_feeds = data_feeds
        self.iter_next = iter(self.data_feeds)

    def get_next(self):
        return next(self.iter_next, None)

    def rewind(self):
        self.iter_next = iter(self.data_feeds)


def InputFeedsNegOneZeroOne(n, name2shape):  # noqa: N802
    """
    randomize n feed according to shape, its values are from -1, 0, and 1
    """
    input_data_list = []
    for _i in range(n):
        inputs = {}
        for name, shape in name2shape.items():
            inputs.update({name: np.random.randint(-1, 2, shape).astype(np.float32)})
        input_data_list.extend([inputs])
    dr = TestDataFeeds(input_data_list)
    return dr


def check_op_type_order(testcase, model_to_check, ops):
    if isinstance(model_to_check, str):
        model = onnx.load(model_to_check)
    elif isinstance(model_to_check, onnx.ModelProto):
        model = model_to_check

    testcase.assertEqual(len(ops), len(model.graph.node), "op count is not same")
    for node_idx, node in enumerate(model.graph.node):
        testcase.assertEqual(
            ops[node_idx],
            node.op_type,
            f"op {node_idx} is not in order. Expected: {ops[node_idx]}, Actual: {node.op_type}",
        )


def check_op_type_count(testcase, model_path, **kwargs):
    model = onnx.load(Path(model_path))
    optype2count = {}
    for op_type in kwargs:
        optype2count[op_type] = 0
    for node in model.graph.node:
        if node.op_type in optype2count:
            optype2count[node.op_type] += 1
    for op_type in kwargs:
        testcase.assertEqual(
            kwargs[op_type],
            optype2count[op_type],
            f"op_type {op_type} count not same",
        )


def check_model_correctness(
    testcase, model_path_origin, model_path_to_check, inputs, rtol=1e-2, atol=0.05, providers=None
):
    if providers is None:
        providers = ["CPUExecutionProvider"]
    sess_options = onnxruntime.SessionOptions()
    sess_options.graph_optimization_level = onnxruntime.GraphOptimizationLevel.ORT_DISABLE_ALL
    sess_options.optimized_model_filepath = model_path_to_check + ".optimized.onnx"
    origin_sess = onnxruntime.InferenceSession(model_path_origin, sess_options=sess_options, providers=providers)
    origin_results = origin_sess.run([], inputs)

    if pv.Version(onnx.__version__) >= pv.Version("1.15.0"):
        ref = ReferenceEvaluator(model_path_to_check, verbose=10, new_ops=[QGemm])
        target_results = ref.run(None, inputs)
        testcase.assertEqual(len(origin_results), len(target_results), "result count are different")
        for idx, ref_output in enumerate(origin_results):
            output = target_results[idx]
            np.testing.assert_allclose(
                ref_output,
                output,
                rtol=rtol,
                atol=atol,
                err_msg=f"Model {model_path_to_check!r} failed for providers={providers!r}.",
            )

    # enable QDQ transformers
    # sess_options.graph_optimization_level = onnxruntime.GraphOptimizationLevel.ORT_ENABLE_EXTENDED
    target_sess = onnxruntime.InferenceSession(
        model_path_to_check,
        sess_options=sess_options,
        providers=providers,
    )
    target_results = target_sess.run([], inputs)
    testcase.assertEqual(len(origin_results), len(target_results), "result count are different")
    for idx, ref_output in enumerate(origin_results):
        output = target_results[idx]
        np.testing.assert_allclose(
            ref_output,
            output,
            rtol=rtol,
            atol=atol,
            err_msg=f"Model {model_path_to_check!r} failed for providers={providers!r}.",
        )


def check_op_nodes(testcase, model_path, node_checker):
    model = onnx.load(Path(model_path))
    for node in model.graph.node:
        testcase.assertTrue(node_checker(node))


def check_qtype_by_node_type(testcase, model_to_check, check_list):
    if isinstance(model_to_check, str):
        model = onnx.load(model_to_check)
    elif isinstance(model_to_check, onnx.ModelProto):
        model = model_to_check
    model = onnx.shape_inference.infer_shapes(model)
    value_infos = {vi.name: vi for vi in model.graph.value_info}
    value_infos.update({ot.name: ot for ot in model.graph.output})
    value_infos.update({it.name: it for it in model.graph.input})
    initializers = {init.name: init for init in model.graph.initializer}

    for node in model.graph.node:
        if node.op_type in check_list:
            input_output_check_list = check_list[node.op_type]
            for check_item in input_output_check_list:
                tensor_name = node.input[check_item[1]] if check_item[0] == "i" else node.output[check_item[1]]
                testcase.assertTrue((tensor_name in value_infos) or (tensor_name in initializers))
                if tensor_name in value_infos:
                    vi = value_infos[tensor_name]
                    testcase.assertTrue(vi.type.HasField("tensor_type"))
                    testcase.assertTrue(vi.type.tensor_type.elem_type == check_item[2])
                else:  # if (tensor_name in initializers):
                    init = initializers[tensor_name]
                    testcase.assertEqual(init.data_type, check_item[2])


def create_clip_node(input_name, output_name, node_name, initializers, min_value=-1.0, max_value=1.0):
    clip_min_name = str(uuid.uuid4())
    clip_max_name = str(uuid.uuid4())
    clip_inputs = [input_name, clip_min_name, clip_max_name]
    clip_outputs = [output_name]
    clip_name = node_name
    initializers.append(onnx.numpy_helper.from_array(np.array(min_value, dtype=np.float32), name=clip_min_name))
    initializers.append(onnx.numpy_helper.from_array(np.array(max_value, dtype=np.float32), name=clip_max_name))
    return onnx.helper.make_node("Clip", clip_inputs, clip_outputs, name=clip_name)


def generate_random_initializer(initializer_name, tensor_shape, tensor_dtype, mean=0.0, dev=0.3):
    """
    Helper function to generate initializers for test inputs
    """
    tensor = np.random.normal(mean, dev, tensor_shape).astype(tensor_dtype)
    init = onnx.numpy_helper.from_array(tensor, initializer_name)
    return init<|MERGE_RESOLUTION|>--- conflicted
+++ resolved
@@ -3,11 +3,8 @@
 
 import numpy as np
 import onnx
-<<<<<<< HEAD
 import packaging.version as pv
-=======
 from onnx import TensorProto
->>>>>>> c9445602
 from onnx.reference import ReferenceEvaluator
 from onnx.reference.op_run import OpRun
 from onnx.reference.custom_element_types import (
@@ -72,15 +69,19 @@
             and b_type == TensorProto.FLOAT8E4M3FN
             and y_type == TensorProto.FLOAT8E4M3FN
         ):
-            a_scaled = (float8e4m3_to_float32(A).astype(float) - float8e4m3_to_float32(a_zero_point)) * a_scale
-            b_scaled = (float8e4m3_to_float32(B).astype(float) - float8e4m3_to_float32(b_zero_point)) * b_scale
+            a_scaled = (float8e4m3_to_float32(A).astype(float) - float8e4m3_to_float32(a_zero_point)) * np.float32(
+                a_scale
+            )
+            b_scaled = (float8e4m3_to_float32(B).astype(float) - float8e4m3_to_float32(b_zero_point)) * np.float32(
+                b_scale
+            )
             y = a_scaled @ b_scaled * np.float32(alpha)
             if C is not None:
-                y += C
+                y += C * np.float32(a_scale) * np.float32(b_scale)
             if y_scale is not None:
                 y /= y_scale
             if y_zero_point is not None:
-                y *= float8e4m3_to_float32(y_zero_point) * (y_scale if y_scale is not None else 1.0)
+                y += float8e4m3_to_float32(y_zero_point)
                 ry = y.ravel()
 
                 fy = np.empty(ry.shape, dtype=float8e4m3fn)
@@ -96,13 +97,28 @@
             b_scaled = (B.astype(float) - b_zero_point) * np.float32(b_scale)
             y = a_scaled @ b_scaled * np.float32(alpha)
             if C is not None:
-                y += C
+                y += C * np.float32(a_scale) * np.float32(b_scale)
             if y_scale is not None:
                 y /= np.float32(y_scale)
             if y_zero_point is not None:
                 y += y_zero_point
-                y = y.astype(y_zero_point.dtype)
-            return (y,)
+
+            if y_zero_point is not None:
+                dtype = y_zero_point.dtype
+            elif C is not None:
+                dtype = C.dtype
+            else:
+                dtype = A.dtype
+
+            y = np.rint(y)
+            if dtype == np.uint8:
+                y = np.clip(y, 0, 255)
+            elif dtype == np.int8:
+                y = np.clip(y, -128, 127)
+            else:
+                raise ValueError(f"Unexpected dtype={dtype}, it should be uint8 or int8.")
+
+            return (y.astype(dtype),)
 
 
 class TestDataFeeds(CalibrationDataReader):
@@ -176,8 +192,8 @@
     origin_sess = onnxruntime.InferenceSession(model_path_origin, sess_options=sess_options, providers=providers)
     origin_results = origin_sess.run([], inputs)
 
-    if pv.Version(onnx.__version__) >= pv.Version("1.15.0"):
-        ref = ReferenceEvaluator(model_path_to_check, verbose=10, new_ops=[QGemm])
+    if pv.Version(onnx.__version__) >= pv.Version("1.16.0"):
+        ref = ReferenceEvaluator(model_path_to_check, new_ops=[QGemm])
         target_results = ref.run(None, inputs)
         testcase.assertEqual(len(origin_results), len(target_results), "result count are different")
         for idx, ref_output in enumerate(origin_results):
