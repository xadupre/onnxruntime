--- conflicted
+++ resolved
@@ -233,12 +233,6 @@
                     'math/div_grad.h',
                     'math/div_grad_impl.cu',
                     'math/div_grad_impl.h',
-<<<<<<< HEAD
-                    'math/scale.cc',
-                    'math/scale.cu',
-                    'math/scale.h',
-=======
->>>>>>> f649f917
                     'math/softmax_grad_impl.cu',
                     'math/softmax_grad.cc',
                     'nn/batch_norm_grad.cc',
