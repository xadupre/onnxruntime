{
  "$schema": "https://json.schemastore.org/component-detection-manifest.json",
  "Version": 1,
  "Registrations": [
    {
      "Component": {
        "Type": "other",
        "other": {
          "Name": "autoconf",
          "Version": "2.71",
          "DownloadUrl": "http://ftp.gnu.org/gnu/autoconf/autoconf-2.71.tar.gz"
        },
        "comments": "manylinux dependency"
      }
    },
    {
      "Component": {
        "Type": "other",
        "other": {
          "Name": "automake",
          "Version": "1.16.5",
          "DownloadUrl": "http://ftp.gnu.org/gnu/automake/automake-1.16.5.tar.gz"
        },
        "comments": "manylinux dependency"
      }
    },
    {
      "Component": {
        "Type": "other",
        "other": {
          "Name": "libtool",
          "Version": "2.4.7",
          "DownloadUrl": "http://ftp.gnu.org/gnu/libtool/libtool-2.4.7.tar.gz"
        },
        "comments": "manylinux dependency"
      }
    },
    {
      "Component": {
        "Type": "other",
        "other": {
          "Name": "git",
          "Version": "2.36.2",
          "DownloadUrl": "https://www.kernel.org/pub/software/scm/git/git-2.36.2.tar.gz"
        },
        "comments": "manylinux dependency"
      }
    },
    {
      "Component": {
        "Type": "other",
        "other": {
          "Name": "sqlite_autoconf",
          "Version": "3390200",
          "DownloadUrl": "https://www.sqlite.org/2022/sqlite-autoconf-3390200.tar.gz"
        },
        "comments": "manylinux dependency"
      }
    },
    {
      "Component": {
        "Type": "other",
        "other": {
          "Name": "openssl",
          "Version": "1.1.1q",
          "DownloadUrl": "https://www.openssl.org/source/openssl-1.1.1q.tar.gz"
        },
        "comments": "manylinux dependency"
      }
    },
    {
      "component": {
        "type": "git",
        "git": {
          "commitHash": "50cf2b6dd4fdf04309445f2eec8de7051d953abf",
          "repositoryUrl": "https://github.com/besser82/libxcrypt.git"
        },
        "comments": "manylinux dependency LIBXCRYPT"
      }
    },
    {
      "component": {
        "type": "git",
        "git": {
<<<<<<< HEAD
          "commitHash": "d10b27fe37736d2944630ecd7557cefa95cf87c9",
          "repositoryUrl": "https://gitlab.com/libeigen/eigen.git"
        },
        "comments": "git submodule at cmake/external/eigen"
      }
    },
    {
      "component": {
        "type": "git",
        "git": {
          "commitHash": "0ab19024f08c6673a713e454ef8bd95e174c807f",
          "repositoryUrl": "https://github.com/emscripten-core/emsdk.git"
        },
        "comments": "git submodule at cmake/external/emsdk"
      }
    },
    {
      "component": {
        "type": "git",
        "git": {
          "commitHash": "7a2ed51a6b682a83e345ff49fc4cfd7ca47550db",
          "repositoryUrl": "https://github.com/google/libprotobuf-mutator.git"
        },
        "comments": "git submodule at cmake/external/libprotobuf-mutator"
      }
    },
    {
      "component": {
        "type": "git",
        "git": {
          "commitHash": "a0d77f18516d2da7468a96b0de3b737266f23176",
          "repositoryUrl": "https://github.com/onnx/onnx.git"
        },
        "comments": "git submodule at cmake/external/onnx"
      }
    },
    {
      "component": {
        "type": "git",
        "git": {
          "commitHash": "81e7799c69044c745239202085eb0a98f102937b",
          "repositoryUrl": "https://github.com/microsoft/onnxruntime-extensions.git"
        },
        "comments": "git submodule at cmake/external/onnxruntime-extensions"
      }
    },
    {
      "component": {
        "type": "git",
        "git": {
=======
>>>>>>> 2735e0d0
          "commitHash": "8c0b94e793a66495e0b1f34a5eb26bd7dc672db0",
          "repositoryUrl": "https://github.com/abseil/abseil-cpp.git"
        },
        "comments": "abseil_cpp"
      }
    },
    {
      "component": {
        "type": "git",
        "git": {
          "commitHash": "3c73d91c0b04e2b59462f0a741be8c07024c1bc0",
          "repositoryUrl": "https://github.com/jarro2783/cxxopts.git"
        },
        "comments": "cxxopts"
      }
    },
    {
      "component": {
        "type": "git",
        "git": {
          "commitHash": "e7e1482087f58913b80a20b04d5c58d9d6d90155",
          "repositoryUrl": "https://github.com/HowardHinnant/date.git"
        },
        "comments": "date"
      }
    },
    {
      "component": {
        "type": "git",
        "git": {
          "commitHash": "277508879878e0a5b5b43599b1bea11f66eb3c6c",
          "repositoryUrl": "https://github.com/dmlc/dlpack.git"
        },
        "comments": "dlpack"
      }
    },
    {
      "component": {
        "type": "git",
        "git": {
          "commitHash": "6df40a2471737b27271bdd9b900ab5f3aec746c7",
          "repositoryUrl": "https://github.com/google/flatbuffers.git"
        },
        "comments": "flatbuffers"
      }
    },
    {
      "component": {
        "type": "git",
        "git": {
          "commitHash": "0a92994d729ff76a58f692d3028ca1b64b145d91",
          "repositoryUrl": "https://github.com/Maratyszcza/FP16.git"
        },
        "comments": "fp16"
      }
    },
    {
      "component": {
        "type": "git",
        "git": {
          "commitHash": "63058eff77e11aa15bf531df5dd34395ec3017c8",
          "repositoryUrl": "https://github.com/Maratyszcza/FXdiv.git"
        },
        "comments": "fxdiv"
      }
    },
    {
      "component": {
        "type": "git",
        "git": {
          "commitHash": "361e8d1cfe0c6c36d30b39f1b61302ece5507320",
          "repositoryUrl": "https://github.com/google/benchmark.git"
        },
        "comments": "google_benchmark"
      }
    },
    {
      "component": {
        "type": "git",
        "git": {
          "commitHash": "436617053d0f39a1019a371c3a9aa599b3cb2cea",
          "repositoryUrl": "https://github.com/google/nsync.git"
        },
        "comments": "google_nsync"
      }
    },
    {
      "component": {
        "type": "git",
        "git": {
          "commitHash": "519beb0e52c842729b4b53731d27c0e0c32ab4a2",
          "repositoryUrl": "https://github.com/google/googletest.git"
        },
        "comments": "googletest"
      }
    },
    {
      "component": {
        "type": "git",
        "git": {
          "commitHash": "003c580e696a774afdc984996ee909b7c8d8128c",
          "repositoryUrl": "https://github.com/google/XNNPACK.git"
        },
        "comments": "googlexnnpack"
      }
    },
    {
      "component": {
        "type": "git",
        "git": {
          "commitHash": "4f8fba14066156b73f1189a2b8bd568bde5284c5",
          "repositoryUrl": "https://github.com/nlohmann/json.git"
        },
        "comments": "json"
      }
    },
    {
      "component": {
        "type": "git",
        "git": {
          "commitHash": "a3534567187d2edc428efd3f13466ff75fe5805c",
          "repositoryUrl": "https://github.com/microsoft/GSL.git"
        },
        "comments": "microsoft_gsl"
      }
    },
    {
      "component": {
        "type": "git",
        "git": {
          "commitHash": "5f4caba4e7a9017816e47becdd918fcc872039ba",
          "repositoryUrl": "https://github.com/microsoft/wil.git"
        },
        "comments": "microsoft_wil"
      }
    },
    {
      "component": {
        "type": "git",
        "git": {
          "commitHash": "3e313478d91c04ac5821743688ce55fc27432c4f",
          "repositoryUrl": "https://github.com/microsoft/mimalloc.git"
        },
        "comments": "mimalloc"
      }
    },
    {
      "component": {
        "type": "git",
        "git": {
          "commitHash": "7bc4e1ae9b36ec8ee635c3629b59ec525bbe82b9",
          "repositoryUrl": "https://github.com/boostorg/mp11.git"
        },
        "comments": "mp11"
      }
    },
    {
      "component": {
        "type": "git",
        "git": {
          "commitHash": "a0d77f18516d2da7468a96b0de3b737266f23176",
          "repositoryUrl": "https://github.com/onnx/onnx.git"
        },
        "comments": "onnx"
      }
    },
    {
      "component": {
        "type": "git",
        "git": {
          "commitHash": "ba6a4fb34fdeaa3613bf981610c657e7b663a699",
          "repositoryUrl": "https://github.com/onnx/onnx-tensorrt.git"
        },
        "comments": "onnx_tensorrt"
      }
    },
    {
      "component": {
        "type": "git",
        "git": {
          "commitHash": "f0dc78d7e6e331b8c6bb2d5283e06aa26883ca7c",
          "repositoryUrl": "https://github.com/protocolbuffers/protobuf.git"
        },
        "comments": "protobuf"
      }
    },
    {
      "component": {
        "type": "git",
        "git": {
          "commitHash": "072586a71b55b7f8c584153d223e95687148a900",
          "repositoryUrl": "https://github.com/Maratyszcza/psimd.git"
        },
        "comments": "psimd"
      }
    },
    {
      "component": {
        "type": "git",
        "git": {
          "commitHash": "1787867f6183f056420e532eec640cba25efafea",
          "repositoryUrl": "https://github.com/Maratyszcza/pthreadpool.git"
        },
        "comments": "pthreadpool"
      }
    },
    {
      "component": {
        "type": "git",
        "git": {
          "commitHash": "80dc998efced8ceb2be59756668a7e90e8bef917",
          "repositoryUrl": "https://github.com/pybind/pybind11.git"
        },
        "comments": "pybind11"
      }
    },
    {
      "component": {
        "type": "git",
        "git": {
          "commitHash": "5916273f79a21551890fd3d56fc5375a78d1598d",
          "repositoryUrl": "https://github.com/pytorch/cpuinfo.git"
        },
        "comments": "pytorch_cpuinfo"
      }
    },
    {
      "component": {
        "type": "git",
        "git": {
          "commitHash": "5723bb8950318135ed9cf4fc76bed988a087f536",
          "repositoryUrl": "https://github.com/google/re2.git"
        },
        "comments": "re2"
      }
    },
    {
      "component": {
        "type": "git",
        "git": {
          "commitHash": "ff15c6ada150a5018c5ef2172401cb4529eac9c0",
          "repositoryUrl": "https://github.com/dcleblanc/SafeInt.git"
        },
        "comments": "safeint"
      }
    },
    {
      "component": {
        "type": "git",
        "git": {
          "commitHash": "373eb09e4c5d2b3cc2493f0949dc4be6b6a45e81",
          "repositoryUrl": "https://github.com/tensorflow/tensorboard.git"
        },
        "comments": "tensorboard"
      }
    },
    {
      "component": {
        "type": "git",
        "git": {
          "commitHash": "c4f6b8c6bc94ff69048492fb34df0dfaf1983933",
          "repositoryUrl": "https://github.com/NVIDIA/cutlass.git"
        },
        "comments": "cutlass"
      }
    },
    {
      "component": {
        "type": "git",
        "git": {
          "commitHash": "19cc035b6c6f2283573d29c7ea7f7d675cf750ce",
          "repositoryUrl": "https://github.com/openssl/openssl.git"
        },
        "comments": "openssl"
      }
    },
    {
      "component": {
        "type": "git",
        "git": {
          "commitHash": "f54b0e47a08782a6131cc3d60f94d038fa6e0a51",
          "repositoryUrl": "https://github.com/Tencent/rapidjson.git"
        },
        "comments": "rapidjson"
      }
    },
    {
      "component": {
        "type": "git",
        "git": {
          "commitHash": "da041154c6bac1a4aa98254a7d6819059e8ac0b0",
          "repositoryUrl": "https://github.com/boostorg/boost.git"
        },
        "comments": "boost"
      }
    },
    {
      "component": {
        "type": "git",
        "git": {
          "commitHash": "9a6546658657dbeb23245117b57f4e6cf6cdc3e6",
          "repositoryUrl": "https://github.com/libb64/libb64.git"
        },
        "comments": "b64"
      }
    },
    {
      "component": {
        "type": "git",
        "git": {
          "commitHash": "75a84807a019bf4961faf713df9d748f0fc83b47",
          "repositoryUrl": "https://github.com/triton-inference-server/server.git"
        },
        "comments": "triton"
      }
    },
    {
      "component": {
        "type": "git",
        "git": {
          "commitHash": "94142d8391c9791ec71c38336436319a2d4ac7a0",
          "repositoryUrl": "https://github.com/microsoft/onnxruntime-extensions.git"
        },
        "comments": "extensions"
      }
    }
  ]
}<|MERGE_RESOLUTION|>--- conflicted
+++ resolved
@@ -82,59 +82,6 @@
       "component": {
         "type": "git",
         "git": {
-<<<<<<< HEAD
-          "commitHash": "d10b27fe37736d2944630ecd7557cefa95cf87c9",
-          "repositoryUrl": "https://gitlab.com/libeigen/eigen.git"
-        },
-        "comments": "git submodule at cmake/external/eigen"
-      }
-    },
-    {
-      "component": {
-        "type": "git",
-        "git": {
-          "commitHash": "0ab19024f08c6673a713e454ef8bd95e174c807f",
-          "repositoryUrl": "https://github.com/emscripten-core/emsdk.git"
-        },
-        "comments": "git submodule at cmake/external/emsdk"
-      }
-    },
-    {
-      "component": {
-        "type": "git",
-        "git": {
-          "commitHash": "7a2ed51a6b682a83e345ff49fc4cfd7ca47550db",
-          "repositoryUrl": "https://github.com/google/libprotobuf-mutator.git"
-        },
-        "comments": "git submodule at cmake/external/libprotobuf-mutator"
-      }
-    },
-    {
-      "component": {
-        "type": "git",
-        "git": {
-          "commitHash": "a0d77f18516d2da7468a96b0de3b737266f23176",
-          "repositoryUrl": "https://github.com/onnx/onnx.git"
-        },
-        "comments": "git submodule at cmake/external/onnx"
-      }
-    },
-    {
-      "component": {
-        "type": "git",
-        "git": {
-          "commitHash": "81e7799c69044c745239202085eb0a98f102937b",
-          "repositoryUrl": "https://github.com/microsoft/onnxruntime-extensions.git"
-        },
-        "comments": "git submodule at cmake/external/onnxruntime-extensions"
-      }
-    },
-    {
-      "component": {
-        "type": "git",
-        "git": {
-=======
->>>>>>> 2735e0d0
           "commitHash": "8c0b94e793a66495e0b1f34a5eb26bd7dc672db0",
           "repositoryUrl": "https://github.com/abseil/abseil-cpp.git"
         },
